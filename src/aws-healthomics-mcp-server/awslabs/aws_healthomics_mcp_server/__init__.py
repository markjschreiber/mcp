--- conflicted
+++ resolved
@@ -14,8 +14,4 @@
 
 """awslabs.aws-healthomics-mcp-server"""
 
-<<<<<<< HEAD
-__version__ = '0.0.1'
-=======
-__version__ = '0.0.4'
->>>>>>> 227ccd8d
+__version__ = '0.0.4'